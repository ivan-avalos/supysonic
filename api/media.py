# coding: utf-8

from flask import request, send_file, Response
import requests
import os.path
from PIL import Image
import subprocess
import codecs
from xml.etree import ElementTree

import config, scanner
from web import app
<<<<<<< HEAD
from db import Track, Album, Artist, Folder, User, now, session
=======
from db import Track, Folder, User, ClientPrefs, now, session
>>>>>>> 4beb2d67
from api import get_entity

from sqlalchemy import func

def prepare_transcoding_cmdline(base_cmdline, input_file, input_format, output_format, output_bitrate):
	if not base_cmdline:
		return None
	ret = base_cmdline.split()
	for i in xrange(len(ret)):
		ret[i] = ret[i].replace('%srcpath', input_file).replace('%srcfmt', input_format).replace('%outfmt', output_format).replace('%outrate', str(output_bitrate))
	return ret

@app.route('/rest/stream.view', methods = [ 'GET', 'POST' ])
def stream_media():
	status, res = get_entity(request, Track)
	if not status:
		return res

	maxBitRate, format, timeOffset, size, estimateContentLength, client = map(request.args.get, [ 'maxBitRate', 'format', 'timeOffset', 'size', 'estimateContentLength', 'c' ])
	if format:
		format = format.lower()

	src_suffix = res.suffix()
	dst_suffix = res.suffix()
	dst_bitrate = res.bitrate
	dst_mimetype = res.content_type

	if client:
		prefs = ClientPrefs.query.get((request.user.id, client))
		if not prefs:
			prefs = ClientPrefs(user_id = request.user.id, client_name = client)
			session.add(prefs)

		if prefs.format:
			dst_suffix = prefs.format
		if prefs.bitrate and prefs.bitrate < dst_bitrate:
			dst_bitrate = prefs.bitrate

	if maxBitRate:
		try:
			maxBitRate = int(maxBitRate)
		except:
			return request.error_formatter(0, 'Invalid bitrate value')

		if dst_bitrate > maxBitRate and maxBitRate != 0:
			dst_bitrate = maxBitRate

	if format and format != 'raw' and format != src_suffix:
		dst_suffix = format
		dst_mimetype = scanner.get_mime(dst_suffix)

	if format != 'raw' and (dst_suffix != src_suffix or dst_bitrate != res.bitrate):
		transcoder = config.get('transcoding', 'transcoder_{}_{}'.format(src_suffix, dst_suffix))
		decoder = config.get('transcoding', 'decoder_' + src_suffix) or config.get('transcoding', 'decoder')
		encoder = config.get('transcoding', 'encoder_' + dst_suffix) or config.get('transcoding', 'encoder')
		if not transcoder and (not decoder or not encoder):
			transcoder = config.get('transcoding', 'transcoder')
			if not transcoder:
				return request.error_formatter(0, 'No way to transcode from {} to {}'.format(src_suffix, dst_suffix))

		transcoder, decoder, encoder = map(lambda x: prepare_transcoding_cmdline(x, res.path, src_suffix, dst_suffix, dst_bitrate), [ transcoder, decoder, encoder ])
		try:
			if transcoder:
				proc = subprocess.Popen(transcoder, stdout = subprocess.PIPE)
			else:
				dec_proc = subprocess.Popen(decoder, stdout = subprocess.PIPE)
				proc = subprocess.Popen(encoder, stdin = dec_proc.stdout, stdout = subprocess.PIPE)
		except:
			return request.error_formatter(0, 'Error while running the transcoding process')

		def transcode():
			while True:
				data = proc.stdout.read(8192)
				if not data:
					break
				yield data
			proc.terminate()
			proc.wait()

		app.logger.info('Transcoding track {0.id} for user {1.id}. Source: {2} at {0.bitrate}kbps. Dest: {3} at {4}kbps'.format(res, request.user, src_suffix, dst_suffix, dst_bitrate))
		response = Response(transcode(), mimetype = dst_mimetype)
	else:
		response = send_file(res.path, mimetype = dst_mimetype)

	res.play_count = res.play_count + 1
	res.last_play = now()
	request.user.last_play = res
	request.user.last_play_date = now()
	session.commit()

	return response

@app.route('/rest/download.view', methods = [ 'GET', 'POST' ])
def download_media():
	status, res = get_entity(request, Track)
	if not status:
		return res

	return send_file(res.path)

@app.route('/rest/getCoverArt.view', methods = [ 'GET', 'POST' ])
def cover_art():
	status, res = get_entity(request, Folder)
	if not status:
		return res

	if not res.has_cover_art or not os.path.isfile(os.path.join(res.path, 'cover.jpg')):
		return request.error_formatter(70, 'Cover art not found')

	size = request.args.get('size')
	if size:
		try:
			size = int(size)
		except:
			return request.error_formatter(0, 'Invalid size value')
	else:
		return send_file(os.path.join(res.path, 'cover.jpg'))

	im = Image.open(os.path.join(res.path, 'cover.jpg'))
	if size > im.size[0] and size > im.size[1]:
		return send_file(os.path.join(res.path, 'cover.jpg'))

	size_path = os.path.join(config.get('base', 'cache_dir'), str(size))
	path = os.path.join(size_path, str(res.id))
	if os.path.exists(path):
		return send_file(path)
	if not os.path.exists(size_path):
		os.makedirs(size_path)

	im.thumbnail([size, size], Image.ANTIALIAS)
	im.save(path, 'JPEG')
	return send_file(path)

@app.route('/rest/getLyrics.view', methods = [ 'GET', 'POST' ])
def lyrics():
	artist, title = map(request.args.get, [ 'artist', 'title' ])
	if not artist:
		return request.error_formatter(10, 'Missing artist parameter')
	if not title:
		return request.error_formatter(10, 'Missing title parameter')

	query = Track.query.join(Album, Artist).filter(func.lower(Track.title) == title.lower() and func.lower(Artist.name) == artist.lower())
	for track in query:
		lyrics_path = os.path.splitext(track.path)[0] + '.txt'
		if os.path.exists(lyrics_path):
			app.logger.debug('Found lyrics file: ' + lyrics_path)

			try:
				lyrics = read_file_as_unicode(lyrics_path)
			except UnicodeError:
				# Lyrics file couldn't be decoded. Rather than displaying an error, try with the potential next files or
				# return no lyrics. Log it anyway.
				app.logger.warn('Unsupported encoding for lyrics file ' + lyrics_path)
				continue

			return request.formatter({ 'lyrics': {
				'artist': track.album.artist.name,
				'title': track.title,
				'_value_': lyrics
			} })

	try:
		r = requests.get("http://api.chartlyrics.com/apiv1.asmx/SearchLyricDirect",
			params = { 'artist': artist, 'song': title })
		root = ElementTree.fromstring(r.content)

		ns = { 'cl': 'http://api.chartlyrics.com/' }
		return request.formatter({ 'lyrics': {
			'artist': root.find('cl:LyricArtist', namespaces = ns).text,
			'title': root.find('cl:LyricSong', namespaces = ns).text,
			'_value_': root.find('cl:Lyric', namespaces = ns).text
		} })
	except requests.exceptions.RequestException, e:
		app.logger.warn('Error while requesting the ChartLyrics API: ' + str(e))

	return request.formatter({ 'lyrics': {} })

def read_file_as_unicode(path):
	""" Opens a file trying with different encodings and returns the contents as a unicode string """

	encodings = [ 'utf-8', 'latin1' ] # Should be extended to support more encodings

	for enc in encodings:
		try:
			contents = codecs.open(path, 'r', encoding = enc).read()
			app.logger.debug('Read file {} with {} encoding'.format(path, enc))
			# Maybe save the encoding somewhere to prevent going through this loop each time for the same file
			return contents
		except UnicodeError:
			pass

	# Fallback to ASCII
	app.logger.debug('Reading file {} with ascii encoding'.format(path))
	return unicode(open(path, 'r').read())
<|MERGE_RESOLUTION|>--- conflicted
+++ resolved
@@ -10,11 +10,7 @@
 
 import config, scanner
 from web import app
-<<<<<<< HEAD
-from db import Track, Album, Artist, Folder, User, now, session
-=======
-from db import Track, Folder, User, ClientPrefs, now, session
->>>>>>> 4beb2d67
+from db import Track, Album, Artist, Folder, User, ClientPrefs, now, session
 from api import get_entity
 
 from sqlalchemy import func
