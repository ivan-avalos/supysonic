--- conflicted
+++ resolved
@@ -22,19 +22,12 @@
 import uuid
 
 from flask import request, flash, render_template, redirect, url_for, current_app as app
-<<<<<<< HEAD
-=======
 from pony.orm import db_session
->>>>>>> 9de0008d
 
 from ..db import Folder
 from ..managers.user import UserManager
 from ..managers.folder import FolderManager
 from ..scanner import Scanner
-<<<<<<< HEAD
-from ..web import store
-=======
->>>>>>> 9de0008d
 
 from . import admin_only
 
