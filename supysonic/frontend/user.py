# coding: utf-8

# This file is part of Supysonic.
#
# Supysonic is a Python implementation of the Subsonic server API.
# Copyright (C) 2013-2017  Alban 'spl0k' Féron
#
# This program is free software: you can redistribute it and/or modify
# it under the terms of the GNU Affero General Public License as published by
# the Free Software Foundation, either version 3 of the License, or
# (at your option) any later version.
#
# This program is distributed in the hope that it will be useful,
# but WITHOUT ANY WARRANTY; without even the implied warranty of
# MERCHANTABILITY or FITNESS FOR A PARTICULAR PURPOSE.  See the
# GNU Affero General Public License for more details.
#
# You should have received a copy of the GNU Affero General Public License
# along with this program.  If not, see <http://www.gnu.org/licenses/>.

from flask import request, session, flash, render_template, redirect, url_for, current_app as app
from functools import wraps
from pony.orm import db_session

from ..db import User, ClientPrefs
from ..lastfm import LastFm
from ..managers.user import UserManager
<<<<<<< HEAD
from ..web import store
=======
>>>>>>> 9de0008d

from . import admin_only

def me_or_uuid(f, arg = 'uid'):
    @db_session
    @wraps(f)
    def decorated_func(*args, **kwargs):
        if kwargs:
            uid = kwargs[arg]
        else:
            uid = args[0]

        if uid == 'me':
            user = User[request.user.id] # Refetch user from previous transaction
        elif not request.user.admin:
            return redirect(url_for('index'))
        else:
            code, user = UserManager.get(uid)
            if code != UserManager.SUCCESS:
                flash(UserManager.error_str(code))
                return redirect(url_for('index'))

        if kwargs:
            kwargs['user'] = user
        else:
            args = (uid, user)

        return f(*args, **kwargs)

    return decorated_func

@app.route('/user')
@admin_only
@db_session
def user_index():
    return render_template('users.html', users = User.select())

@app.route('/user/<uid>')
@me_or_uuid
def user_profile(uid, user):
    return render_template('profile.html', user = user, has_lastfm = app.config['LASTFM']['api_key'] != None, clients = user.clients)

@app.route('/user/<uid>', methods = [ 'POST' ])
@me_or_uuid
def update_clients(uid, user):
    clients_opts = {}
    for key, value in request.form.iteritems():
        if '_' not in key:
            continue
        parts = key.split('_')
        if len(parts) != 2:
            continue
        client, opt = parts
        if not client or not opt:
            continue

        if client not in clients_opts:
            clients_opts[client] = { opt: value }
        else:
            clients_opts[client][opt] = value
    app.logger.debug(clients_opts)

    for client, opts in clients_opts.iteritems():
        prefs = user.clients.select(lambda c: c.client_name == client).first()
        if prefs is None:
            continue

        if 'delete' in opts and opts['delete'] in [ 'on', 'true', 'checked', 'selected', '1' ]:
            prefs.delete()
            continue

        prefs.format  =     opts['format']   if 'format'  in opts and opts['format']  else None
        prefs.bitrate = int(opts['bitrate']) if 'bitrate' in opts and opts['bitrate'] else None

    flash('Clients preferences updated.')
    return user_profile(uid, user)

@app.route('/user/<uid>/changeusername')
@admin_only
def change_username_form(uid):
    code, user = UserManager.get(uid)
    if code != UserManager.SUCCESS:
        flash(UserManager.error_str(code))
        return redirect(url_for('index'))

    return render_template('change_username.html', user = user)

@app.route('/user/<uid>/changeusername', methods = [ 'POST' ])
@admin_only
@db_session
def change_username_post(uid):
    code, user = UserManager.get(uid)
    if code != UserManager.SUCCESS:
        return redirect(url_for('index'))

    username = request.form.get('user')
    if username in ('', None):
        flash('The username is required')
        return render_template('change_username.html', user = user)
    if user.name != username and User.get(name = username) is not None:
        flash('This name is already taken')
        return render_template('change_username.html', user = user)

    if request.form.get('admin') is None:
        admin = False
    else:
        admin = True

    if user.name != username or user.admin != admin:
        user.name = username
        user.admin = admin
        flash("User '%s' updated." % username)
    else:
        flash("No changes for '%s'." % username)

    return redirect(url_for('user_profile', uid = uid))

@app.route('/user/<uid>/changemail')
@me_or_uuid
def change_mail_form(uid, user):
    return render_template('change_mail.html', user = user)

@app.route('/user/<uid>/changemail', methods = [ 'POST' ])
@me_or_uuid
def change_mail_post(uid, user):
    mail = request.form.get('mail', '')
    # No validation, lol.
    user.mail = mail
    return redirect(url_for('user_profile', uid = uid))

@app.route('/user/<uid>/changepass')
@me_or_uuid
def change_password_form(uid, user):
    return render_template('change_pass.html', user = user)

@app.route('/user/<uid>/changepass', methods = [ 'POST' ])
@me_or_uuid
def change_password_post(uid, user):
    error = False
    if user.id == request.user.id:
        current = request.form.get('current')
        if not current:
            flash('The current password is required')
            error = True

    new, confirm = map(request.form.get, [ 'new', 'confirm' ])

    if not new:
        flash('The new password is required')
        error = True
    if new != confirm:
        flash("The new password and its confirmation don't match")
        error = True

    if not error:
        if user.id == request.user.id:
            status = UserManager.change_password(user.id, current, new)
        else:
            status = UserManager.change_password2(user.name, new)

        if status != UserManager.SUCCESS:
            flash(UserManager.error_str(status))
        else:
            flash('Password changed')
            return redirect(url_for('user_profile', uid = uid))

    return change_password_form(uid, user)

@app.route('/user/add')
@admin_only
def add_user_form():
    return render_template('adduser.html')

@app.route('/user/add', methods = [ 'POST' ])
@admin_only
def add_user_post():
    error = False
    (name, passwd, passwd_confirm, mail, admin) = map(request.form.get, [ 'user', 'passwd', 'passwd_confirm', 'mail', 'admin' ])
    if not name:
        flash('The name is required.')
        error = True
    if not passwd:
        flash('Please provide a password.')
        error = True
    elif passwd != passwd_confirm:
        flash("The passwords don't match.")
        error = True

    admin = admin is not None
    if mail is None:
        mail = ''

    if not error:
        status = UserManager.add(name, passwd, mail, admin)
        if status == UserManager.SUCCESS:
            flash("User '%s' successfully added" % name)
            return redirect(url_for('user_index'))
        else:
            flash(UserManager.error_str(status))

    return add_user_form()

@app.route('/user/del/<uid>')
@admin_only
def del_user(uid):
    status = UserManager.delete(uid)
    if status == UserManager.SUCCESS:
        flash('Deleted user')
    else:
        flash(UserManager.error_str(status))

    return redirect(url_for('user_index'))

@app.route('/user/<uid>/lastfm/link')
@me_or_uuid
def lastfm_reg(uid, user):
    token = request.args.get('token')
    if token in ('', None):
        flash('Missing LastFM auth token')
        return redirect(url_for('user_profile', uid = uid))

    lfm = LastFm(app.config['LASTFM'], user, app.logger)
    status, error = lfm.link_account(token)
    flash(error if not status else 'Successfully linked LastFM account')

    return redirect(url_for('user_profile', uid = uid))

@app.route('/user/<uid>/lastfm/unlink')
@me_or_uuid
def lastfm_unreg(uid, user):
    lfm = LastFm(app.config['LASTFM'], user, app.logger)
    lfm.unlink_account()
    flash('Unlinked LastFM account')
    return redirect(url_for('user_profile', uid = uid))

@app.route('/user/login', methods = [ 'GET', 'POST'])
def login():
    return_url = request.args.get('returnUrl') or url_for('index')
    if request.user:
        flash('Already logged in')
        return redirect(return_url)

    if request.method == 'GET':
        return render_template('login.html')

    name, password = map(request.form.get, [ 'user', 'password' ])
    error = False
    if name in ('', None):
        flash('Missing user name')
        error = True
    if password in ('', None):
        flash('Missing password')
        error = True

    if not error:
        status, user = UserManager.try_auth(name, password)
        if status == UserManager.SUCCESS:
            session['userid'] = str(user.id)
            flash('Logged in!')
            return redirect(return_url)
        else:
            flash(UserManager.error_str(status))

    return render_template('login.html')

@app.route('/user/logout')
def logout():
    session.clear()
    flash('Logged out!')
    return redirect(url_for('login'))
<|MERGE_RESOLUTION|>--- conflicted
+++ resolved
@@ -25,10 +25,6 @@
 from ..db import User, ClientPrefs
 from ..lastfm import LastFm
 from ..managers.user import UserManager
-<<<<<<< HEAD
-from ..web import store
-=======
->>>>>>> 9de0008d
 
 from . import admin_only
 
