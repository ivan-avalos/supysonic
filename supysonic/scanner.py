--- conflicted
+++ resolved
@@ -23,40 +23,11 @@
 import mutagen
 import time
 
-<<<<<<< HEAD
-from storm.expr import ComparableExpr, compile, Like
-from storm.exceptions import NotSupportedError
-=======
 from pony.orm import db_session
->>>>>>> 9de0008d
 
 from .db import Folder, Artist, Album, Track, User
 from .db import StarredFolder, StarredArtist, StarredAlbum, StarredTrack
 from .db import RatingFolder, RatingTrack
-<<<<<<< HEAD
-
-# Hacking in support for a concatenation expression
-class Concat(ComparableExpr):
-    __slots__ = ("left", "right", "db")
-
-    def __init__(self, left, right, db):
-        self.left = left
-        self.right = right
-        self.db = db
-
-@compile.when(Concat)
-def compile_concat(compile, concat, state):
-    left = compile(concat.left, state)
-    right = compile(concat.right, state)
-    if concat.db in ('sqlite', 'postgres'):
-        statement = "%s||%s"
-    elif concat.db == 'mysql':
-        statement = "CONCAT(%s, %s)"
-    else:
-        raise NotSupportedError("Unspported database (%s)" % concat.db)
-    return statement % (left, right)
-=======
->>>>>>> 9de0008d
 
 class Scanner:
     def __init__(self, force = False, extensions = None):
