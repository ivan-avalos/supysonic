--- conflicted
+++ resolved
@@ -19,15 +19,9 @@
 # along with this program.  If not, see <http://www.gnu.org/licenses/>.
 
 from flask import request, current_app as app
-<<<<<<< HEAD
-
-from ..db import ChatMessage
-from ..web import store
-=======
 from pony.orm import db_session
 
 from ..db import ChatMessage, User
->>>>>>> 9de0008d
 
 @app.route('/rest/getChatMessages.view', methods = [ 'GET', 'POST' ])
 def get_chat():
