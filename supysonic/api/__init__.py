# coding: utf-8

# This file is part of Supysonic.
#
# Supysonic is a Python implementation of the Subsonic server API.
# Copyright (C) 2013-2017  Alban 'spl0k' Féron
#
# This program is free software: you can redistribute it and/or modify
# it under the terms of the GNU Affero General Public License as published by
# the Free Software Foundation, either version 3 of the License, or
# (at your option) any later version.
#
# This program is distributed in the hope that it will be useful,
# but WITHOUT ANY WARRANTY; without even the implied warranty of
# MERCHANTABILITY or FITNESS FOR A PARTICULAR PURPOSE.  See the
# GNU Affero General Public License for more details.
#
# You should have received a copy of the GNU Affero General Public License
# along with this program.  If not, see <http://www.gnu.org/licenses/>.

<<<<<<< HEAD
=======
import binascii
>>>>>>> 9de0008d
import simplejson
import uuid

from flask import request, current_app as app
<<<<<<< HEAD
from xml.dom import minidom
from xml.etree import ElementTree

from ..web import store
=======
from pony.orm import db_session, ObjectNotFound
from xml.dom import minidom
from xml.etree import ElementTree

>>>>>>> 9de0008d
from ..managers.user import UserManager

@app.before_request
def set_formatter():
    if not request.path.startswith('/rest/'):
        return

    """Return a function to create the response."""
    (f, callback) = map(request.values.get, ['f', 'callback'])
    if f == 'jsonp':
        # Some clients (MiniSub, Perisonic) set f to jsonp without callback for streamed data
        if not callback and request.endpoint not in [ 'stream_media', 'cover_art' ]:
            return ResponseHelper.responsize_json({
                'error': {
                    'code': 10,
                    'message': 'Missing callback'
                }
            }, error = True), 400
        request.formatter = lambda x, **kwargs: ResponseHelper.responsize_jsonp(x, callback, kwargs)
    elif f == "json":
        request.formatter = ResponseHelper.responsize_json
    else:
        request.formatter = ResponseHelper.responsize_xml

    request.error_formatter = lambda code, msg: request.formatter({ 'error': { 'code': code, 'message': msg } }, error = True)

def decode_password(password):
    if not password.startswith('enc:'):
        return password

    try:
        return binascii.unhexlify(password[4:]).decode('utf-8')
    except:
        return password

@app.before_request
def authorize():
    if not request.path.startswith('/rest/'):
        return

    error = request.error_formatter(40, 'Unauthorized'), 401

    if request.authorization:
        status, user = UserManager.try_auth(request.authorization.username, request.authorization.password)
        if status == UserManager.SUCCESS:
            request.username = request.authorization.username
            request.user = user
            return

    (username, password) = map(request.values.get, [ 'u', 'p' ])
    if not username or not password:
        return error

    password = decode_password(password)
    status, user = UserManager.try_auth(username, password)
    if status != UserManager.SUCCESS:
        return error

    request.username = username
    request.user = user

@app.before_request
def get_client_prefs():
    if not request.path.startswith('/rest/'):
        return

    if 'c' not in request.values:
        return request.error_formatter(10, 'Missing required parameter')

    client = request.values.get('c')
    with db_session:
        try:
            ClientPrefs[request.user.id, client]
        except ObjectNotFound:
            ClientPrefs(user = User[request.user.id], client_name = client)

    request.client = client

@app.after_request
def set_headers(response):
    if not request.path.startswith('/rest/'):
        return response

    if response.mimetype.startswith('text'):
        f = request.values.get('f')
        # TODO set the mimetype when creating the response, here we could lose some info
        if f == 'json':
            response.headers['Content-Type'] = 'application/json'
        elif f == 'jsonp':
            response.headers['Content-Type'] = 'application/javascript'
        else:
            response.headers['Content-Type'] = 'text/xml'

    response.headers['Access-Control-Allow-Origin'] = '*'

    return response

@app.errorhandler(404)
def not_found(error):
    if not request.path.startswith('/rest/'):
        return error

    return request.error_formatter(0, 'Not implemented'), 501

class ResponseHelper:

    @staticmethod
    def responsize_json(ret, error = False, version = "1.8.0"):
        def check_lists(d):
            for key, value in d.items():
                if isinstance(value, dict):
                    d[key] = check_lists(value)
                elif isinstance(value, list):
                    if len(value) == 0:
                        del d[key]
                    else:
                        d[key] = [ check_lists(item) if isinstance(item, dict) else item for item in value ]
            return d

        ret = check_lists(ret)
        # add headers to response
        ret.update({
            'status': 'failed' if error else 'ok',
            'version': version
        })
        return simplejson.dumps({ 'subsonic-response': ret }, indent = True, encoding = 'utf-8')

    @staticmethod
    def responsize_jsonp(ret, callback, error = False, version = "1.8.0"):
        return "%s(%s)" % (callback, ResponseHelper.responsize_json(ret, error, version))

    @staticmethod
    def responsize_xml(ret, error = False, version = "1.8.0"):
        """Return an xml response from json and replace unsupported characters."""
        ret.update({
            'status': 'failed' if error else 'ok',
            'version': version,
            'xmlns': "http://subsonic.org/restapi"
        })

        elem = ElementTree.Element('subsonic-response')
        ResponseHelper.dict2xml(elem, ret)

        return minidom.parseString(ElementTree.tostring(elem)).toprettyxml(indent = '  ', encoding = 'UTF-8')

    @staticmethod
    def dict2xml(elem, dictionary):
        """Convert a json structure to xml. The game is trivial. Nesting uses the [] parenthesis.
          ex.  { 'musicFolder': {'id': 1234, 'name': "sss" } }
            ex. { 'musicFolder': [{'id': 1234, 'name': "sss" }, {'id': 456, 'name': "aaa" }]}
            ex. { 'musicFolders': {'musicFolder' : [{'id': 1234, 'name': "sss" }, {'id': 456, 'name': "aaa" }] } }
            ex. { 'index': [{'name': 'A',  'artist': [{'id': '517674445', 'name': 'Antonello Venditti'}] }] }
            ex. {"subsonic-response": { "musicFolders": {"musicFolder": [{ "id": 0,"name": "Music"}]},
            "status": "ok","version": "1.7.0","xmlns": "http://subsonic.org/restapi"}}
                """
        if not isinstance(dictionary, dict):
            raise TypeError('Expecting a dict')
        if not all(map(lambda x: isinstance(x, basestring), dictionary.keys())):
            raise TypeError('Dictionary keys must be strings')

        subelems =   { k: v for k, v in dictionary.iteritems() if isinstance(v, dict) }
        sequences =  { k: v for k, v in dictionary.iteritems() if isinstance(v, list) }
        attributes = { k: v for k, v in dictionary.iteritems() if k != '_value_' and k not in subelems and k not in sequences }

        if '_value_' in dictionary:
            elem.text = ResponseHelper.value_tostring(dictionary['_value_'])
        for attr, value in attributes.iteritems():
            elem.set(attr, ResponseHelper.value_tostring(value))
        for sub, subdict in subelems.iteritems():
            subelem = ElementTree.SubElement(elem, sub)
            ResponseHelper.dict2xml(subelem, subdict)
        for seq, values in sequences.iteritems():
            for value in values:
                subelem = ElementTree.SubElement(elem, seq)
                if isinstance(value, dict):
                    ResponseHelper.dict2xml(subelem, value)
                else:
                    subelem.text = ResponseHelper.value_tostring(value)

    @staticmethod
    def value_tostring(value):
        if value is None:
            return None
        if isinstance(value, basestring):
            return value
        if isinstance(value, bool):
            return str(value).lower()
        return str(value)

def get_entity(req, cls, param = 'id'):
    eid = req.values.get(param)
    if not eid:
        return False, req.error_formatter(10, 'Missing %s id' % cls.__name__)

    try:
        eid = uuid.UUID(eid)
    except:
        return False, req.error_formatter(0, 'Invalid %s id' % cls.__name__)

    try:
        entity = cls[eid]
    except ObjectNotFound:
        return False, (req.error_formatter(70, '%s not found' % cls.__name__), 404)

    return True, entity

from .system import *
from .browse import *
from .user import *
from .albums_songs import *
from .media import *
from .annotation import *
from .chat import *
from .search import *
from .playlists import *
<|MERGE_RESOLUTION|>--- conflicted
+++ resolved
@@ -18,25 +18,15 @@
 # You should have received a copy of the GNU Affero General Public License
 # along with this program.  If not, see <http://www.gnu.org/licenses/>.
 
-<<<<<<< HEAD
-=======
 import binascii
->>>>>>> 9de0008d
 import simplejson
 import uuid
 
 from flask import request, current_app as app
-<<<<<<< HEAD
-from xml.dom import minidom
-from xml.etree import ElementTree
-
-from ..web import store
-=======
 from pony.orm import db_session, ObjectNotFound
 from xml.dom import minidom
 from xml.etree import ElementTree
 
->>>>>>> 9de0008d
 from ..managers.user import UserManager
 
 @app.before_request
