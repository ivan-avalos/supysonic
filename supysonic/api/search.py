# coding: utf-8

# This file is part of Supysonic.
#
# Supysonic is a Python implementation of the Subsonic server API.
# Copyright (C) 2013-2017  Alban 'spl0k' Féron
#
# This program is free software: you can redistribute it and/or modify
# it under the terms of the GNU Affero General Public License as published by
# the Free Software Foundation, either version 3 of the License, or
# (at your option) any later version.
#
# This program is distributed in the hope that it will be useful,
# but WITHOUT ANY WARRANTY; without even the implied warranty of
# MERCHANTABILITY or FITNESS FOR A PARTICULAR PURPOSE.  See the
# GNU Affero General Public License for more details.
#
# You should have received a copy of the GNU Affero General Public License
# along with this program.  If not, see <http://www.gnu.org/licenses/>.

from datetime import datetime
from flask import request, current_app as app
<<<<<<< HEAD
from storm.info import ClassAlias

from ..db import Folder, Track, Artist, Album
from ..web import store
=======
from pony.orm import db_session, select

from ..db import Folder, Track, Artist, Album
>>>>>>> 9de0008d

@app.route('/rest/search.view', methods = [ 'GET', 'POST' ])
def old_search():
    artist, album, title, anyf, count, offset, newer_than = map(request.values.get, [ 'artist', 'album', 'title', 'any', 'count', 'offset', 'newerThan' ])
    try:
        count = int(count) if count else 20
        offset = int(offset) if offset else 0
        newer_than = int(newer_than) / 1000 if newer_than else 0
    except:
        return request.error_formatter(0, 'Invalid parameter')

    min_date = datetime.fromtimestamp(newer_than)

    if artist:
        query = select(t.folder.parent for t in Track if artist in t.folder.parent.name and t.folder.parent.created > min_date)
    elif album:
        query = select(t.folder for t in Track if album in t.folder.name and t.folder.created > min_date)
    elif title:
        query = Track.select(lambda t: title in t.title and t.created > min_date)
    elif anyf:
        folders = Folder.select(lambda f: anyf in f.name and f.created > min_date)
        tracks = Track.select(lambda t: anyf in t.title and t.created > min_date)
        with db_session:
            res = folders[offset : offset + count]
            fcount = folders.count()
            if offset + count > fcount:
                toff = max(0, offset - fcount)
                tend = offset + count - fcount
                res += tracks[toff : tend]

            return request.formatter({ 'searchResult': {
                'totalHits': folders.count() + tracks.count(),
                'offset': offset,
                'match': [ r.as_subsonic_child(request.user) if isinstance(r, Folder) else r.as_subsonic_child(request.user, request.client) for r in res ]
            }})
    else:
        return request.error_formatter(10, 'Missing search parameter')

    with db_session:
        return request.formatter({ 'searchResult': {
            'totalHits': query.count(),
            'offset': offset,
            'match': [ r.as_subsonic_child(request.user) if isinstance(r, Folder) else r.as_subsonic_child(request.user, request.client) for r in query[offset : offset + count] ]
        }})

@app.route('/rest/search2.view', methods = [ 'GET', 'POST' ])
def new_search():
    query, artist_count, artist_offset, album_count, album_offset, song_count, song_offset = map(
        request.values.get, [ 'query', 'artistCount', 'artistOffset', 'albumCount', 'albumOffset', 'songCount', 'songOffset' ])

    try:
        artist_count =  int(artist_count)  if artist_count  else 20
        artist_offset = int(artist_offset) if artist_offset else 0
        album_count =   int(album_count)   if album_count   else 20
        album_offset =  int(album_offset)  if album_offset  else 0
        song_count =    int(song_count)    if song_count    else 20
        song_offset =   int(song_offset)   if song_offset   else 0
    except:
        return request.error_formatter(0, 'Invalid parameter')

    if not query:
        return request.error_formatter(10, 'Missing query parameter')

    with db_session:
        artists = select(t.folder.parent for t in Track if query in t.folder.parent.name).limit(artist_count, artist_offset)
        albums = select(t.folder for t in Track if query in t.folder.name).limit(album_count, album_offset)
        songs = Track.select(lambda t: query in t.title).limit(song_count, song_offset)

        return request.formatter({ 'searchResult2': {
            'artist': [ { 'id': str(a.id), 'name': a.name } for a in artists ],
            'album': [ f.as_subsonic_child(request.user) for f in albums ],
            'song': [ t.as_subsonic_child(request.user, request.client) for t in songs ]
        }})

@app.route('/rest/search3.view', methods = [ 'GET', 'POST' ])
def search_id3():
    query, artist_count, artist_offset, album_count, album_offset, song_count, song_offset = map(
        request.values.get, [ 'query', 'artistCount', 'artistOffset', 'albumCount', 'albumOffset', 'songCount', 'songOffset' ])

    try:
        artist_count =  int(artist_count)  if artist_count  else 20
        artist_offset = int(artist_offset) if artist_offset else 0
        album_count =   int(album_count)   if album_count   else 20
        album_offset =  int(album_offset)  if album_offset  else 0
        song_count =    int(song_count)    if song_count    else 20
        song_offset =   int(song_offset)   if song_offset   else 0
    except:
        return request.error_formatter(0, 'Invalid parameter')

    if not query:
        return request.error_formatter(10, 'Missing query parameter')

    with db_session:
        artists = Artist.select(lambda a: query in a.name).limit(artist_count, artist_offset)
        albums = Album.select(lambda a: query in a.name).limit(album_count, album_offset)
        songs = Track.select(lambda t: query in t.title).limit(song_count, song_offset)

        return request.formatter({ 'searchResult3': {
            'artist': [ a.as_subsonic_artist(request.user) for a in artists ],
            'album': [ a.as_subsonic_album(request.user) for a in albums ],
            'song': [ t.as_subsonic_child(request.user, request.client) for t in songs ]
        }})
<|MERGE_RESOLUTION|>--- conflicted
+++ resolved
@@ -20,16 +20,9 @@
 
 from datetime import datetime
 from flask import request, current_app as app
-<<<<<<< HEAD
-from storm.info import ClassAlias
-
-from ..db import Folder, Track, Artist, Album
-from ..web import store
-=======
 from pony.orm import db_session, select
 
 from ..db import Folder, Track, Artist, Album
->>>>>>> 9de0008d
 
 @app.route('/rest/search.view', methods = [ 'GET', 'POST' ])
 def old_search():
