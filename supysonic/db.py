# coding: utf-8
#
# This file is part of Supysonic.
# Supysonic is a Python implementation of the Subsonic server API.
#
# Copyright (C) 2013-2019 Alban 'spl0k' Féron
#
# Distributed under terms of the GNU AGPLv3 license.

import importlib
import mimetypes
import os.path
import pkg_resources
import time

from datetime import datetime
from hashlib import sha1
from pony.orm import Database, Required, Optional, Set, PrimaryKey, LongStr
from pony.orm import ObjectNotFound, DatabaseError
from pony.orm import buffer
from pony.orm import min, max, avg, sum, exists
from pony.orm import db_session
from urllib.parse import urlparse, parse_qsl
from uuid import UUID, uuid4

<<<<<<< HEAD
SCHEMA_VERSION = "20190915"
=======
from .py23 import dict, strtype

try:
    from urllib.parse import urlparse, parse_qsl
except ImportError:
    from urlparse import urlparse, parse_qsl

SCHEMA_VERSION = "20190921"
>>>>>>> 7cb825ce


def now():
    return datetime.now().replace(microsecond=0)


metadb = Database()


class Meta(metadb.Entity):
    _table_ = "meta"
    key = PrimaryKey(str, 32)
    value = Required(str, 256)


db = Database()


@db.on_connect(provider="sqlite")
def sqlite_case_insensitive_like(db, connection):
    cursor = connection.cursor()
    cursor.execute("PRAGMA case_sensitive_like = OFF")


class PathMixin(object):
    @classmethod
    def get(cls, *args, **kwargs):
        if kwargs:
            path = kwargs.pop("path", None)
            if path:
                kwargs["_path_hash"] = sha1(path.encode("utf-8")).digest()
        return db.Entity.get.__func__(cls, *args, **kwargs)

    def __init__(self, *args, **kwargs):
        path = kwargs["path"]
        kwargs["_path_hash"] = sha1(path.encode("utf-8")).digest()
        db.Entity.__init__(self, *args, **kwargs)

    def __setattr__(self, attr, value):
        db.Entity.__setattr__(self, attr, value)
        if attr == "path":
            db.Entity.__setattr__(
                self, "_path_hash", sha1(value.encode("utf-8")).digest()
            )


class Folder(PathMixin, db.Entity):
    _table_ = "folder"

    id = PrimaryKey(int, auto=True)
    root = Required(bool, default=False)
    name = Required(str, autostrip=False)
    path = Required(str, 4096, autostrip=False)  # unique
    _path_hash = Required(buffer, column="path_hash")
    created = Required(datetime, precision=0, default=now)
    cover_art = Optional(str, nullable=True, autostrip=False)
    last_scan = Required(int, default=0)

    parent = Optional(lambda: Folder, reverse="children", column="parent_id")
    children = Set(lambda: Folder, reverse="parent")

    __alltracks = Set(
        lambda: Track, lazy=True, reverse="root_folder"
    )  # Never used, hide it. Could be huge, lazy load
    tracks = Set(lambda: Track, reverse="folder")

    stars = Set(lambda: StarredFolder)
    ratings = Set(lambda: RatingFolder)

    def as_subsonic_child(self, user):
        info = dict(
            id=str(self.id),
            isDir=True,
            title=self.name,
            album=self.name,
            created=self.created.isoformat(),
        )
        if not self.root:
            info["parent"] = str(self.parent.id)
            info["artist"] = self.parent.name
        if self.cover_art:
            info["coverArt"] = str(self.id)
        else:
            for track in self.tracks:
                if track.has_art:
                    info["coverArt"] = str(track.id)
                    break

        try:
            starred = StarredFolder[user.id, self.id]
            info["starred"] = starred.date.isoformat()
        except ObjectNotFound:
            pass

        try:
            rating = RatingFolder[user.id, self.id]
            info["userRating"] = rating.rating
        except ObjectNotFound:
            pass

        avgRating = avg(self.ratings.rating)
        if avgRating:
            info["averageRating"] = avgRating

        return info

    @classmethod
    def prune(cls):
        query = cls.select(
            lambda self: not exists(t for t in Track if t.folder == self)
            and not exists(f for f in Folder if f.parent == self)
            and not self.root
        )
        total = 0
        while True:
            count = query.delete()
            total += count
            if not count:
                return total


class Artist(db.Entity):
    _table_ = "artist"

    id = PrimaryKey(UUID, default=uuid4)
    name = Required(str)  # unique
    albums = Set(lambda: Album)
    tracks = Set(lambda: Track)

    stars = Set(lambda: StarredArtist)

    def as_subsonic_artist(self, user):
        info = dict(
            id=str(self.id),
            name=self.name,
            # coverArt
            albumCount=self.albums.count(),
        )

        try:
            starred = StarredArtist[user.id, self.id]
            info["starred"] = starred.date.isoformat()
        except ObjectNotFound:
            pass

        return info

    @classmethod
    def prune(cls):
        return cls.select(
            lambda self: not exists(a for a in Album if a.artist == self)
            and not exists(t for t in Track if t.artist == self)
        ).delete()


class Album(db.Entity):
    _table_ = "album"

    id = PrimaryKey(UUID, default=uuid4)
    name = Required(str)
    artist = Required(Artist, column="artist_id")
    tracks = Set(lambda: Track)

    stars = Set(lambda: StarredAlbum)

    def as_subsonic_album(self, user):
        info = dict(
            id=str(self.id),
            name=self.name,
            artist=self.artist.name,
            artistId=str(self.artist.id),
            songCount=self.tracks.count(),
            duration=sum(self.tracks.duration),
            created=min(self.tracks.created).isoformat(),
        )

        track_with_cover = self.tracks.select(
            lambda t: t.folder.cover_art is not None
        ).first()
        if track_with_cover is not None:
            info["coverArt"] = str(track_with_cover.folder.id)
        else:
            track_with_cover = self.tracks.select(lambda t: t.has_art).first()
            if track_with_cover is not None:
                info["coverArt"] = str(track_with_cover.id)

        try:
            starred = StarredAlbum[user.id, self.id]
            info["starred"] = starred.date.isoformat()
        except ObjectNotFound:
            pass

        return info

    def sort_key(self):
        year = min(map(lambda t: t.year if t.year else 9999, self.tracks))
        return "%i%s" % (year, self.name.lower())

    @classmethod
    def prune(cls):
        return cls.select(
            lambda self: not exists(t for t in Track if t.album == self)
        ).delete()


class Track(PathMixin, db.Entity):
    _table_ = "track"

    id = PrimaryKey(UUID, default=uuid4)
    disc = Required(int)
    number = Required(int)
    title = Required(str)
    year = Optional(int)
    genre = Optional(str, nullable=True)
    duration = Required(int)
    has_art = Required(bool, default=False)

    album = Required(Album, column="album_id")
    artist = Required(Artist, column="artist_id")

    bitrate = Required(int)

    path = Required(str, 4096, autostrip=False)  # unique
    _path_hash = Required(buffer, column="path_hash")
    created = Required(datetime, precision=0, default=now)
    last_modification = Required(int)

    play_count = Required(int, default=0)
    last_play = Optional(datetime, precision=0)

    root_folder = Required(Folder, column="root_folder_id")
    folder = Required(Folder, column="folder_id")

    __lastly_played_by = Set(lambda: User)  # Never used, hide it

    stars = Set(lambda: StarredTrack)
    ratings = Set(lambda: RatingTrack)

    def as_subsonic_child(self, user, prefs):
        info = dict(
            id=str(self.id),
            parent=str(self.folder.id),
            isDir=False,
            title=self.title,
            album=self.album.name,
            artist=self.artist.name,
            track=self.number,
            size=os.path.getsize(self.path) if os.path.isfile(self.path) else -1,
            contentType=self.mimetype,
            suffix=self.suffix(),
            duration=self.duration,
            bitRate=self.bitrate,
            path=self.path[len(self.root_folder.path) + 1 :],
            isVideo=False,
            discNumber=self.disc,
            created=self.created.isoformat(),
            albumId=str(self.album.id),
            artistId=str(self.artist.id),
            type="music",
        )

        if self.year:
            info["year"] = self.year
        if self.genre:
            info["genre"] = self.genre
        if self.has_art:
            info["coverArt"] = str(self.id)
        elif self.folder.cover_art:
            info["coverArt"] = str(self.folder.id)

        try:
            starred = StarredTrack[user.id, self.id]
            info["starred"] = starred.date.isoformat()
        except ObjectNotFound:
            pass

        try:
            rating = RatingTrack[user.id, self.id]
            info["userRating"] = rating.rating
        except ObjectNotFound:
            pass

        avgRating = avg(self.ratings.rating)
        if avgRating:
            info["averageRating"] = avgRating

        if (
            prefs is not None
            and prefs.format is not None
            and prefs.format != self.suffix()
        ):
            info["transcodedSuffix"] = prefs.format
            info["transcodedContentType"] = (
                mimetypes.guess_type("dummyname." + prefs.format, False)[0]
                or "application/octet-stream"
            )

        return info

    @property
    def mimetype(self):
        return mimetypes.guess_type(self.path, False)[0] or "application/octet-stream"

    def duration_str(self):
        ret = "%02i:%02i" % ((self.duration % 3600) / 60, self.duration % 60)
        if self.duration >= 3600:
            ret = "%02i:%s" % (self.duration / 3600, ret)
        return ret

    def suffix(self):
        return os.path.splitext(self.path)[1][1:].lower()

    def sort_key(self):
        return (
            self.album.artist.name
            + self.album.name
            + ("%02i" % self.disc)
            + ("%02i" % self.number)
            + self.title
        ).lower()


class User(db.Entity):
    _table_ = "user"

    id = PrimaryKey(UUID, default=uuid4)
    name = Required(str, 64)  # unique
    mail = Optional(str)
    password = Required(str, 40)
    salt = Required(str, 6)

    admin = Required(bool, default=False)
    jukebox = Required(bool, default=False)

    lastfm_session = Optional(str, 32, nullable=True)
    lastfm_status = Required(
        bool, default=True
    )  # True: ok/unlinked, False: invalid session

    last_play = Optional(Track, column="last_play_id")
    last_play_date = Optional(datetime, precision=0)

    clients = Set(lambda: ClientPrefs)
    playlists = Set(lambda: Playlist)
    __messages = Set(lambda: ChatMessage, lazy=True)  # Never used, hide it

    starred_folders = Set(lambda: StarredFolder, lazy=True)
    starred_artists = Set(lambda: StarredArtist, lazy=True)
    starred_albums = Set(lambda: StarredAlbum, lazy=True)
    starred_tracks = Set(lambda: StarredTrack, lazy=True)
    folder_ratings = Set(lambda: RatingFolder, lazy=True)
    track_ratings = Set(lambda: RatingTrack, lazy=True)

    def as_subsonic_user(self):
        return dict(
            username=self.name,
            email=self.mail,
            scrobblingEnabled=self.lastfm_session is not None and self.lastfm_status,
            adminRole=self.admin,
            settingsRole=True,
            downloadRole=True,
            uploadRole=False,
            playlistRole=True,
            coverArtRole=False,
            commentRole=False,
            podcastRole=False,
            streamRole=True,
            jukeboxRole=self.admin or self.jukebox,
            shareRole=False,
        )


class ClientPrefs(db.Entity):
    _table_ = "client_prefs"

    user = Required(User, column="user_id")
    client_name = Required(str, 32)
    PrimaryKey(user, client_name)
    format = Optional(str, 8, nullable=True)
    bitrate = Optional(int)


class StarredFolder(db.Entity):
    _table_ = "starred_folder"

    user = Required(User, column="user_id")
    starred = Required(Folder, column="starred_id")
    date = Required(datetime, precision=0, default=now)

    PrimaryKey(user, starred)


class StarredArtist(db.Entity):
    _table_ = "starred_artist"

    user = Required(User, column="user_id")
    starred = Required(Artist, column="starred_id")
    date = Required(datetime, precision=0, default=now)

    PrimaryKey(user, starred)


class StarredAlbum(db.Entity):
    _table_ = "starred_album"

    user = Required(User, column="user_id")
    starred = Required(Album, column="starred_id")
    date = Required(datetime, precision=0, default=now)

    PrimaryKey(user, starred)


class StarredTrack(db.Entity):
    _table_ = "starred_track"

    user = Required(User, column="user_id")
    starred = Required(Track, column="starred_id")
    date = Required(datetime, precision=0, default=now)

    PrimaryKey(user, starred)


class RatingFolder(db.Entity):
    _table_ = "rating_folder"
    user = Required(User, column="user_id")
    rated = Required(Folder, column="rated_id")
    rating = Required(int, min=1, max=5)

    PrimaryKey(user, rated)


class RatingTrack(db.Entity):
    _table_ = "rating_track"
    user = Required(User, column="user_id")
    rated = Required(Track, column="rated_id")
    rating = Required(int, min=1, max=5)

    PrimaryKey(user, rated)


class ChatMessage(db.Entity):
    _table_ = "chat_message"

    id = PrimaryKey(UUID, default=uuid4)
    user = Required(User, column="user_id")
    time = Required(int, default=lambda: int(time.time()))
    message = Required(str, 512)

    def responsize(self):
        return dict(
            username=self.user.name, time=self.time * 1000, message=self.message
        )


class Playlist(db.Entity):
    _table_ = "playlist"

    id = PrimaryKey(UUID, default=uuid4)
    user = Required(User, column="user_id")
    name = Required(str)
    comment = Optional(str)
    public = Required(bool, default=False)
    created = Required(datetime, precision=0, default=now)
    tracks = Optional(LongStr)

    def as_subsonic_playlist(self, user):
        tracks = self.get_tracks()
        info = dict(
            id=str(self.id),
            name=self.name
            if self.user.id == user.id
            else "[%s] %s" % (self.user.name, self.name),
            owner=self.user.name,
            public=self.public,
            songCount=len(tracks),
            duration=sum(map(lambda t: t.duration, tracks)),
            created=self.created.isoformat(),
        )
        if self.comment:
            info["comment"] = self.comment
        return info

    def get_tracks(self):
        if not self.tracks:
            return []

        tracks = []
        should_fix = False

        for t in self.tracks.split(","):
            try:
                tid = UUID(t)
                track = Track[tid]
                tracks.append(track)
            except (ValueError, ObjectNotFound):
                should_fix = True

        if should_fix:
            self.tracks = ",".join(map(lambda t: str(t.id), tracks))
            db.commit()

        return tracks

    def clear(self):
        self.tracks = ""

    def add(self, track):
        if isinstance(track, UUID):
            tid = track
        elif isinstance(track, Track):
            tid = track.id
        elif isinstance(track, str):
            tid = UUID(track)

        if self.tracks and len(self.tracks) > 0:
            self.tracks = "{},{}".format(self.tracks, tid)
        else:
            self.tracks = str(tid)

    def remove_at_indexes(self, indexes):
        tracks = self.tracks.split(",")
        for i in indexes:
            if i < 0 or i >= len(tracks):
                continue
            tracks[i] = None

        self.tracks = ",".join(t for t in tracks if t)


def parse_uri(database_uri):
    if not isinstance(database_uri, str):
        raise TypeError("Expecting a string")

    uri = urlparse(database_uri)
    args = dict(parse_qsl(uri.query))

    if uri.scheme == "sqlite":
        path = uri.path
        if not path:
            path = ":memory:"
        elif path[0] == "/":
            path = path[1:]

        return dict(provider="sqlite", filename=path, create_db=True, **args)
    elif uri.scheme in ("postgres", "postgresql"):
        return dict(
            provider="postgres",
            user=uri.username,
            password=uri.password,
            host=uri.hostname,
            dbname=uri.path[1:],
            **args
        )
    elif uri.scheme == "mysql":
        args.setdefault("charset", "utf8mb4")
        args.setdefault("binary_prefix", True)
        return dict(
            provider="mysql",
            user=uri.username,
            passwd=uri.password,
            host=uri.hostname,
            db=uri.path[1:],
            **args
        )
    return dict()


def execute_sql_resource_script(respath):
    sql = pkg_resources.resource_string(__package__, respath).decode("utf-8")
    for statement in sql.split(";"):
        statement = statement.strip()
        if statement and not statement.startswith("--"):
            metadb.execute(statement)


def init_database(database_uri):
    settings = parse_uri(database_uri)

    metadb.bind(**settings)
    metadb.generate_mapping(check_tables=False)

    # Check if we should create the tables
    try:
        metadb.check_tables()
    except DatabaseError:
        with db_session:
            execute_sql_resource_script("schema/" + settings["provider"] + ".sql")
            Meta(key="schema_version", value=SCHEMA_VERSION)

    # Check for schema changes
    with db_session:
        version = Meta["schema_version"]
        if version.value < SCHEMA_VERSION:
            migrations = sorted(
                pkg_resources.resource_listdir(
                    __package__, "schema/migration/" + settings["provider"]
                )
            )
            for migration in migrations:
                date, ext = os.path.splitext(migration)
                if date <= version.value:
                    continue
                if ext == ".sql":
                    execute_sql_resource_script(
                        "schema/migration/{}/{}".format(settings["provider"], migration)
                    )
                elif ext == ".py":
                    m = importlib.import_module(
                        ".schema.migration.{}.{}".format(settings["provider"], date),
                        __package__,
                    )
                    m.apply(settings.copy())
            version.value = SCHEMA_VERSION

    # Hack for in-memory SQLite databases (used in tests), otherwise 'db' and 'metadb' would be two distinct databases
    # and 'db' wouldn't have any table
    if settings["provider"] == "sqlite" and settings["filename"] == ":memory:":
        db.provider = metadb.provider
    else:
        metadb.disconnect()
        db.bind(**settings)

    db.generate_mapping(check_tables=False)

def release_database():
    metadb.disconnect()
    db.disconnect()
    db.provider = metadb.provider = None
    db.schema = metadb.schema = None<|MERGE_RESOLUTION|>--- conflicted
+++ resolved
@@ -23,18 +23,7 @@
 from urllib.parse import urlparse, parse_qsl
 from uuid import UUID, uuid4
 
-<<<<<<< HEAD
-SCHEMA_VERSION = "20190915"
-=======
-from .py23 import dict, strtype
-
-try:
-    from urllib.parse import urlparse, parse_qsl
-except ImportError:
-    from urlparse import urlparse, parse_qsl
-
 SCHEMA_VERSION = "20190921"
->>>>>>> 7cb825ce
 
 
 def now():
